--- conflicted
+++ resolved
@@ -87,7 +87,6 @@
 
 This is the duration over which the animation takes places. The default value is `1000ms`.
 
-<<<<<<< HEAD
 In the below example, the animation lasts over `2000ms`. 
 
 ```html
@@ -96,8 +95,6 @@
   </div>
 ```
 
-=======
->>>>>>> a465385d
 ##### data-easing (optional)
 
 This parameter lets you vary the animation's speed over the course of its duration. The default is `ease-in` which is `cubic-bezier(0.40, 0.00, 0.40, 1.00)`. You can choose from one of the presets available:
@@ -107,7 +104,6 @@
 * “ease-out” - cubic-bezier(0.40, 0.00, 0.40, 1.00)
 or specify a `custom-bezier()` input
 
-<<<<<<< HEAD
 In the below example, the animation acceleration curve is a custom specified `cubic-bezier(...)` curve. 
 
 ```html
@@ -117,21 +113,8 @@
 ```
 
 ##### data-margin-start (optional)
-=======
-##### data-margin-start (optional)
 
-This parameter determines when to trigger the timed animation. The value specified in `<percent>` dictates that the animation should be triggered when the specified amount of the element being targetted is visible. The default value is `5%`.
-
-In the below example, the animation doesn't start until the element has crossed 20% of the viewport from the bottom. 
-
-```html
-  <div amp-fx="fade-in" data-margin-start="20%">
-    <amp-img width="1600" height="900" layout="responsive" src="https://picsum.photos/1600/900?image=1069"></amp-img>
-  </div>
-```
->>>>>>> a465385d
-
-This parameter determines when to trigger the timed animation. The value specified in `<percent>` dictates that the animation should be triggered when the specified amount of the element being targetted is visible. The default value is `5%`.
+This parameter determines when to trigger the timed animation. The value specified in `<percent>` dictates that the animation should be triggered when the element has crossed that percentage of the viewport. The default value is `5%`.
 
 In the below example, the animation doesn't start until the element has crossed 20% of the viewport from the bottom. 
 
