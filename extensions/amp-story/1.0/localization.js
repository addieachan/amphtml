/**
 * Copyright 2018 The AMP HTML Authors. All Rights Reserved.
 *
 * Licensed under the Apache License, Version 2.0 (the "License");
 * you may not use this file except in compliance with the License.
 * You may obtain a copy of the License at
 *
 *      http://www.apache.org/licenses/LICENSE-2.0
 *
 * Unless required by applicable law or agreed to in writing, software
 * distributed under the License is distributed on an "AS-IS" BASIS,
 * WITHOUT WARRANTIES OR CONDITIONS OF ANY KIND, either express or implied.
 * See the License for the specific language governing permissions and
 * limitations under the License.
 */
import {closest} from '../../../src/dom';
import {parseJson} from '../../../src/json';

/**
 * A unique identifier for each localized string.  Localized string IDs should:
 *
 *   - Maintain alphabetical order
 *   - Be prefixed with the name of the extension that uses the string
 *     (e.g. "AMP_STORY_"), or with "AMP_" if they are general
 *   - NOT be reused; to deprecate an ID, comment it out and prefix its key with
 *     the string "DEPRECATED_"
 *
<<<<<<< HEAD
 * Next ID: 30
=======
 * Next ID: 31
>>>>>>> 2e6ebeb6
 *
 * @const @enum {string}
 */
export const LocalizedStringId = {
  // amp-story
  AMP_STORY_BOOKEND_MORE_TO_READ_LABEL: '30',
  AMP_STORY_BOOKEND_PRIVACY_SETTINGS_TITLE: '29',
  AMP_STORY_BOOKEND_PRIVACY_SETTINGS_BUTTON_LABEL: '28',
  AMP_STORY_CONSENT_ACCEPT_BUTTON_LABEL: '22',
  AMP_STORY_CONSENT_DECLINE_BUTTON_LABEL: '23',
  AMP_STORY_CONTINUE_ANYWAY_BUTTON_LABEL: '27',
  AMP_STORY_DOMAIN_DIALOG_HEADING_LABEL: '25',
  AMP_STORY_DOMAIN_DIALOG_HEADING_LINK: '26',
<<<<<<< HEAD
  AMP_STORY_AUDIO_MUTE_BUTTON_TEXT: '27',
  AMP_STORY_AUDIO_UNMUTE_SOUND_BUTTON_TEXT: '28',
  AMP_STORY_AUDIO_UNMUTE_NO_SOUND_BUTTON_TEXT: '29',
  AMP_STORY_EXPERIMENT_ENABLE_BUTTON_LABEL: '0',
  AMP_STORY_EXPERIMENT_ENABLED_TEXT: '1',
=======
>>>>>>> 2e6ebeb6
  AMP_STORY_HINT_UI_NEXT_LABEL: '2',
  AMP_STORY_HINT_UI_PREVIOUS_LABEL: '3',
  AMP_STORY_SHARING_CLIPBOARD_FAILURE_TEXT: '4',
  AMP_STORY_SHARING_CLIPBOARD_SUCCESS_TEXT: '5',
  AMP_STORY_SHARING_PROVIDER_NAME_EMAIL: '6',
  AMP_STORY_SHARING_PROVIDER_NAME_FACEBOOK: '7',
  AMP_STORY_SHARING_PROVIDER_NAME_GOOGLE_PLUS: '8',
  AMP_STORY_SHARING_PROVIDER_NAME_LINK: '9',
  AMP_STORY_SHARING_PROVIDER_NAME_LINKEDIN: '10',
  AMP_STORY_SHARING_PROVIDER_NAME_PINTEREST: '11',
  AMP_STORY_SHARING_PROVIDER_NAME_SMS: '12',
  AMP_STORY_SHARING_PROVIDER_NAME_SYSTEM: '13',
  AMP_STORY_SHARING_PROVIDER_NAME_TUMBLR: '14',
  AMP_STORY_SHARING_PROVIDER_NAME_TWITTER: '15',
  AMP_STORY_SHARING_PROVIDER_NAME_WHATSAPP: '16',
  AMP_STORY_SYSTEM_LAYER_SHARE_WIDGET_LABEL: '17',
  AMP_STORY_WARNING_DESKTOP_SIZE_TEXT: '18',
  AMP_STORY_WARNING_EXPERIMENT_DISABLED_TEXT: '19',
  AMP_STORY_WARNING_LANDSCAPE_ORIENTATION_TEXT: '20',
  AMP_STORY_WARNING_UNSUPPORTED_BROWSER_TEXT: '21',
  // DEPRECATED_AMP_STORY_EXPERIMENT_ENABLE_BUTTON_LABEL: '0',
  // DEPRECATED_AMP_STORY_EXPERIMENT_ENABLED_TEXT: '1',
  // DEPRECATED_AMP_STORY_CONSENT_DISMISS_DIALOG_BUTTON_LABEL: '24',
};


/**
 * @typedef {{
 *   string: string,
 *   description: string,
 * }}
 */
export let LocalizedStringDef;


/**
 * @typedef {!Object<!LocalizedStringId, !LocalizedStringDef>}
 */
export let LocalizedStringBundleDef;


/**
 * Language code used if there is no language code specified by the document.
 * @const {string}
 */
const FALLBACK_LANGUAGE_CODE = 'default';


/**
 * @const {!RegExp}
 */
const LANGUAGE_CODE_CHUNK_REGEX = /\w+/gi;


/**
 * @param {string} languageCode
 * @return {!Array<string>} A list of language codes.
 */
export function getLanguageCodesFromString(languageCode) {
  if (!languageCode) {
    return ['en', FALLBACK_LANGUAGE_CODE];
  }
  const matches = languageCode.match(LANGUAGE_CODE_CHUNK_REGEX) || [];
  return matches.reduce((fallbackLanguageCodeList, chunk, index) => {
    const fallbackLanguageCode = matches.slice(0, index + 1)
        .join('-')
        .toLowerCase();
    fallbackLanguageCodeList.unshift(fallbackLanguageCode);
    return fallbackLanguageCodeList;
  }, [FALLBACK_LANGUAGE_CODE]);
}


/**
 * Gets the string matching the specified localized string ID in the language
 * specified.
 * @param {!Object<string, LocalizedStringBundleDef>} localizedStringBundles
 * @param {!Array<string>} languageCodes
 * @param {!LocalizedStringId} localizedStringId
 */
function findLocalizedString(localizedStringBundles, languageCodes,
  localizedStringId) {
  let localizedString = null;

  languageCodes.some(languageCode => {
    const localizedStringBundle = localizedStringBundles[languageCode];
    if (localizedStringBundle && localizedStringBundle[localizedStringId] &&
        localizedStringBundle[localizedStringId].string) {
      localizedString = localizedStringBundle[localizedStringId].string;
      return true;
    }

    return false;
  });

  return localizedString;
}


/**
 * Creates a deep copy of the specified LocalizedStringBundle.
 * @param {!LocalizedStringBundleDef} localizedStringBundle
 * @return {!LocalizedStringBundleDef}
 */
function cloneLocalizedStringBundle(localizedStringBundle) {
  return /** @type {!LocalizedStringBundleDef} */ (parseJson(
      JSON.stringify(/** @type {!JsonObject} */ (localizedStringBundle))));
}


/**
 * Creates a pseudo locale by applying string transformations (specified by the
 * localizationFn) to an existing string bundle, without modifying the original.
 * @param {!LocalizedStringBundleDef} localizedStringBundle The localized
 *     string bundle to be transformed.
 * @param {function(string): string} localizationFn The transformation to be
 *     applied to each string in the bundle.
 * @return {!LocalizedStringBundleDef} The new strings.
 */
export function createPseudoLocale(localizedStringBundle, localizationFn) {
  /** @type {!LocalizedStringBundleDef} */
  const pseudoLocaleStringBundle =
      cloneLocalizedStringBundle(localizedStringBundle);

  Object.keys(pseudoLocaleStringBundle).forEach(localizedStringIdAsStr => {
    const localizedStringId =
    /** @type {!LocalizedStringId} */ (localizedStringIdAsStr);
    pseudoLocaleStringBundle[localizedStringId].string =
        localizationFn(localizedStringBundle[localizedStringId].string);
  });

  return pseudoLocaleStringBundle;
}


/**
 * Localization service.
 */
export class LocalizationService {
  /**
   * @param {!Window} win
   */
  constructor(win) {
    const rootEl = win.document.documentElement;

    /**
     * @private @const {!Array<string>}
     */
    this.rootLanguageCodes_ = this.getLanguageCodesForElement_(rootEl);

    /**
     * A mapping of language code to localized string bundle.
     * @private @const {!Object<string, !LocalizedStringBundleDef>}
     */
    this.localizedStringBundles_ = {};
  }


  /**
   * @param {!Element} element
   * @return {!Array<string>}
   * @private
   */
  getLanguageCodesForElement_(element) {
    const languageEl = closest(element, el => el.hasAttribute('lang'));
    const languageCode = languageEl ? languageEl.getAttribute('lang') : null;
    return getLanguageCodesFromString(languageCode || '');
  }


  /**
   * @param {string} languageCode The language code to associate with the
   *     specified localized string bundle.
   * @param {!LocalizedStringBundleDef} localizedStringBundle The localized
   *     string bundle to register.
   * @return {!LocalizationService} For chaining.
   */
  registerLocalizedStringBundle(languageCode, localizedStringBundle) {
    if (!this.localizedStringBundles_[languageCode]) {
      this.localizedStringBundles_[languageCode] = {};
    }

    Object.assign(this.localizedStringBundles_[languageCode],
        localizedStringBundle);
    return this;
  }


  /**
   * @param {!LocalizedStringId} LocalizedStringId
   * @param {!Element=} elementToUse The element where the string will be
   *     used.  The language is based on the language at that part of the
   *     document.  If unspecified, will use the document-level language, if
   *     one exists, or the default otherwise.
   */
  getLocalizedString(LocalizedStringId, elementToUse = undefined) {
    const languageCodes = elementToUse ?
      this.getLanguageCodesForElement_(elementToUse) :
      this.rootLanguageCodes_;

    return findLocalizedString(this.localizedStringBundles_, languageCodes,
        LocalizedStringId);
  }
}<|MERGE_RESOLUTION|>--- conflicted
+++ resolved
@@ -25,16 +25,15 @@
  *   - NOT be reused; to deprecate an ID, comment it out and prefix its key with
  *     the string "DEPRECATED_"
  *
-<<<<<<< HEAD
- * Next ID: 30
-=======
- * Next ID: 31
->>>>>>> 2e6ebeb6
+ * Next ID: 34
  *
  * @const @enum {string}
  */
 export const LocalizedStringId = {
   // amp-story
+  AMP_STORY_AUDIO_MUTE_BUTTON_TEXT: '31',
+  AMP_STORY_AUDIO_UNMUTE_SOUND_BUTTON_TEXT: '32',
+  AMP_STORY_AUDIO_UNMUTE_NO_SOUND_BUTTON_TEXT: '33',
   AMP_STORY_BOOKEND_MORE_TO_READ_LABEL: '30',
   AMP_STORY_BOOKEND_PRIVACY_SETTINGS_TITLE: '29',
   AMP_STORY_BOOKEND_PRIVACY_SETTINGS_BUTTON_LABEL: '28',
@@ -43,14 +42,6 @@
   AMP_STORY_CONTINUE_ANYWAY_BUTTON_LABEL: '27',
   AMP_STORY_DOMAIN_DIALOG_HEADING_LABEL: '25',
   AMP_STORY_DOMAIN_DIALOG_HEADING_LINK: '26',
-<<<<<<< HEAD
-  AMP_STORY_AUDIO_MUTE_BUTTON_TEXT: '27',
-  AMP_STORY_AUDIO_UNMUTE_SOUND_BUTTON_TEXT: '28',
-  AMP_STORY_AUDIO_UNMUTE_NO_SOUND_BUTTON_TEXT: '29',
-  AMP_STORY_EXPERIMENT_ENABLE_BUTTON_LABEL: '0',
-  AMP_STORY_EXPERIMENT_ENABLED_TEXT: '1',
-=======
->>>>>>> 2e6ebeb6
   AMP_STORY_HINT_UI_NEXT_LABEL: '2',
   AMP_STORY_HINT_UI_PREVIOUS_LABEL: '3',
   AMP_STORY_SHARING_CLIPBOARD_FAILURE_TEXT: '4',
