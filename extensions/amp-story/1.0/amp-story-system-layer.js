/**
 * Copyright 2017 The AMP HTML Authors. All Rights Reserved.
 *
 * Licensed under the Apache License, Version 2.0 (the "License");
 * you may not use this file except in compliance with the License.
 * You may obtain a copy of the License at
 *
 *      http://www.apache.org/licenses/LICENSE-2.0
 *
 * Unless required by applicable law or agreed to in writing, software
 * distributed under the License is distributed on an "AS-IS" BASIS,
 * WITHOUT WARRANTIES OR CONDITIONS OF ANY KIND, either express or implied.
 * See the License for the specific language governing permissions and
 * limitations under the License.
 */
import {
  Action,
  StateProperty,
  UIType,
  getStoreService,
} from './amp-story-store-service';
import {CSS} from '../../../build/amp-story-system-layer-1.0.css';
import {
  DevelopmentModeLog,
  DevelopmentModeLogButtonSet,
} from './development-ui';
import {LocalizedStringId} from './localization';
import {ProgressBar} from './progress-bar';
import {Services} from '../../../src/services';
import {ShareWidget} from './amp-story-share';
import {createShadowRootWithStyle} from './utils';
import {dev} from '../../../src/log';
import {dict} from '../../../src/utils/object';
import {getAmpdoc} from '../../../src/service';
import {getMode} from '../../../src/mode';
import {matches} from '../../../src/dom';
import {px} from '../../../src/style';
import {renderAsElement, renderSimpleTemplate} from './simple-template';
import {setImportantStyles} from '../../../src/style';


/** @private @const {string} */
const AD_SHOWING_ATTRIBUTE = 'ad-showing';

/** @private @const {string} */
const AUDIO_MUTED_ATTRIBUTE = 'muted';

/** @private @const {string} */
const HAS_INFO_BUTTON_ATTRIBUTE = 'info';

/** @private @const {string} */
const MUTE_CLASS = 'i-amphtml-story-mute-audio-control';

/** @private @const {string} */
const UNMUTE_CLASS = 'i-amphtml-story-unmute-audio-control';

/** @private @const {string} */
const MESSAGE_DISPLAY_CLASS = 'i-amphtml-story-messagedisplay';

/** @private @const {string} */
const HAS_AUDIO_ATTRIBUTE = 'i-amphtml-story-audio-state';

/** @private @const {string} */
const SHARE_CLASS = 'i-amphtml-story-share-control';

/** @private @const {string} */
const INFO_CLASS = 'i-amphtml-story-info-control';

/** @private @const {string} */
const SHARE_PILL_CLASS = 'i-amphtml-story-share-pill';

/** @private @const {number} */
const hideTimeout = 1500;

/** @private @const {!./simple-template.ElementDef} */
const TEMPLATE = {
  tag: 'aside',
  attrs: dict(
      {'class': 'i-amphtml-story-system-layer i-amphtml-story-system-reset'}),
  children: [
    {
      tag: 'div',
      attrs: dict({'class': 'i-amphtml-story-system-layer-buttons'}),
      children: [
        {
          tag: 'div',
          attrs: dict({
            'role': 'button',
            'class': INFO_CLASS + ' i-amphtml-story-button',
          }),
        },
        {
          tag: 'div',
          attrs: dict({
            'class': 'i-amphtml-story-sound-display',
          }),
          children: [
            {
              tag: 'div',
              attrs: dict({
                'class': 'i-amphtml-message-container',
              }),
              children: [
                {
                  tag: 'div',
                  attrs: dict({
                    'class': 'i-amphtml-story-mute-text' ,
                  }),
                  localizedStringId:
                        LocalizedStringId.AMP_STORY_AUDIO_MUTE_BUTTON_TEXT,
                },
                {
                  tag: 'div',
                  attrs: dict({
                    'class': 'i-amphtml-story-unmute-sound-text',
                  }),
                  localizedStringId:
                        LocalizedStringId.AMP_STORY_AUDIO_UNMUTE_SOUND_TEXT,
                },
                {
                  tag: 'div',
                  attrs: dict({
                    'class': 'i-amphtml-story-unmute-no-sound-text' ,
                  }),
                  localizedStringId:
                        LocalizedStringId.AMP_STORY_AUDIO_UNMUTE_NO_SOUND_TEXT,
                },
              ],
            },
            {
              tag: 'div',
              attrs: dict({
                'role': 'button',
                'class': UNMUTE_CLASS + ' i-amphtml-story-button',
              }),
            },
            {
              tag: 'div',
              attrs: dict({
                'role': 'button',
                'class': MUTE_CLASS + ' i-amphtml-story-button',
              }),
            },
          ],
        },
        {
          tag: 'div',
          attrs: dict({
            'role': 'button',
            'class': SHARE_CLASS + ' i-amphtml-story-button',
          }),
        },
      ],
    },
  ],
};


/**
 * Container for "pill-style" share widget, rendered on desktop.
 * @private @const {!./simple-template.ElementDef}
 */
const SHARE_WIDGET_PILL_CONTAINER = {
  tag: 'div',
  attrs: dict({'class': 'i-amphtml-story-share-pill-container'}),
  children: [
    {
      tag: 'div',
      attrs: dict({'class': 'i-amphtml-story-share-pill'}),
      children: [
        {
          tag: 'span',
          attrs: dict({'class': 'i-amphtml-story-share-pill-background'}),
          children: [
            {
              tag: 'span',
              attrs: dict({'class': 'i-amphtml-story-share-pill-label'}),
              localizedStringId:
                  LocalizedStringId.AMP_STORY_SYSTEM_LAYER_SHARE_WIDGET_LABEL,
            },
          ],
        },
      ],
    },
  ],
};


/**
 * System Layer (i.e. UI Chrome) for <amp-story>.
 * Chrome contains:
 *   - mute/unmute button
 *   - story progress bar
 *   - bookend close butotn
 */
export class SystemLayer {
  /**
   * @param {!Window} win
   * @param {!Element} parentEl
   */
  constructor(win, parentEl) {
    /** @private @const {!Window} */
    this.win_ = win;

    /** @private @const {!Element} */
    this.parentEl_ = parentEl;

    /** @private {boolean} */
    this.isBuilt_ = false;

    /**
     * Root element containing a shadow DOM root.
     * @private {?Element}
     */
    this.root_ = null;

    /**
     * Actual system layer.
     * @private {?Element}
     */
    this.systemLayerEl_ = null;

    /** @private {?Element} */
    this.buttonsContainer_ = null;

    /** @private @const {!ProgressBar} */
    this.progressBar_ = ProgressBar.create(win);

    /** @private {!DevelopmentModeLog} */
    this.developerLog_ = DevelopmentModeLog.create(win);

    /** @private {!DevelopmentModeLogButtonSet} */
    this.developerButtons_ = DevelopmentModeLogButtonSet.create(win);

    /** @private {?Node} */
    this.sharePillContainerNode_ = null;

    /** @private @const {!./amp-story-store-service.AmpStoryStoreService} */
    this.storeService_ = getStoreService(this.win_);

    /** @const @private {!../../../src/service/vsync-impl.Vsync} */
    this.vsync_ = Services.vsyncFor(this.win_);

    /** @const @private {!../../../src/service/timer-impl.Timer} */
    this.timer_ = Services.timerFor(this.win_);

<<<<<<< HEAD
    this.shareLabelWidth_ = null;

=======
    /** @private {?number|?string} */
    this.timeoutId_ = null;
>>>>>>> dce61786
  }

  /**
   * @param {!Array<string>} pageIds the ids of each page in the story
   * @return {!Element}
   */
  build(pageIds) {
    if (this.isBuilt_) {
      return this.getRoot();
    }

    this.isBuilt_ = true;

    this.root_ = this.win_.document.createElement('div');
    this.systemLayerEl_ = renderAsElement(this.win_.document, TEMPLATE);

    createShadowRootWithStyle(this.root_, this.systemLayerEl_, CSS);

    this.systemLayerEl_.insertBefore(
        this.progressBar_.build(pageIds), this.systemLayerEl_.firstChild);

    this.buttonsContainer_ =
        this.systemLayerEl_.querySelector(
            '.i-amphtml-story-system-layer-buttons');

    this.buildForDevelopmentMode_();

    this.initializeListeners_();

    this.storeService_.subscribe(StateProperty.CAN_SHOW_SYSTEM_LAYER_BUTTONS,
        canShowButtons => {
          this.systemLayerEl_.classList
              .toggle('i-amphtml-story-ui-no-buttons', !canShowButtons);
        }, true /* callToInitialize */);

    if (Services.platformFor(this.win_).isIos()) {
      this.systemLayerEl_.setAttribute('ios', '');
    }

    if (Services.viewerForDoc(this.win_.document.documentElement)
        .isEmbedded()) {
      this.systemLayerEl_.classList.add('i-amphtml-embedded');
      this.getShadowRoot().setAttribute(HAS_INFO_BUTTON_ATTRIBUTE, '');
    } else {
      this.getShadowRoot().removeAttribute(HAS_INFO_BUTTON_ATTRIBUTE);
    }

    this.getShadowRoot().setAttribute(MESSAGE_DISPLAY_CLASS, 'noshow');
    return this.getRoot();
  }

  /**
   * @private
   */
  buildForDevelopmentMode_() {
    if (!getMode().development) {
      return;
    }

    this.buttonsContainer_.appendChild(this.developerButtons_.build(
        this.developerLog_.toggle.bind(this.developerLog_)));
    this.getShadowRoot().appendChild(this.developerLog_.build());
  }

  /**
   * @private
   */
  initializeListeners_() {
    // TODO(alanorozco): Listen to tap event properly (i.e. fastclick)
    this.getShadowRoot().addEventListener('click', event => {
      const target = dev().assertElement(event.target);

      if (matches(target, `.${MUTE_CLASS}, .${MUTE_CLASS} *`)) {
        this.onAudioIconClick_(true);
      } else if (matches(target, `.${UNMUTE_CLASS}, .${UNMUTE_CLASS} *`)) {
        this.onAudioIconClick_(false);
      } else if (matches(target, `.${SHARE_CLASS}, .${SHARE_CLASS} *`)) {
        this.onShareClick_();
      } else if (matches(target, `.${INFO_CLASS}, .${INFO_CLASS} *`)) {
        this.onInfoClick_();
      }
    });

    this.storeService_.subscribe(StateProperty.AD_STATE, isAd => {
      this.onAdStateUpdate_(isAd);
    });

    this.storeService_.subscribe(StateProperty.BOOKEND_STATE, isActive => {
      this.onBookendStateUpdate_(isActive);
    });

    this.storeService_.subscribe(StateProperty.CAN_SHOW_SHARING_UIS, show => {
      this.onCanShowSharingUisUpdate_(show);
    }, true /** callToInitialize */);

    this.storeService_.subscribe(StateProperty.STORY_HAS_AUDIO_STATE,
        hasAudio => {
          this.onStoryHasAudioStateUpdate_(hasAudio);
        }, true /** callToInitialize */);

    this.storeService_.subscribe(StateProperty.MUTED_STATE, isMuted => {
      this.onMutedStateUpdate_(isMuted);
    }, true /** callToInitialize */);

    this.storeService_.subscribe(StateProperty.UI_STATE, isDesktop => {
      this.onUIStateUpdate_(isDesktop);
    }, true /** callToInitialize */);

    this.storeService_.subscribe(StateProperty.CURRENT_PAGE_INDEX, index => {
      this.onPageIndexUpdate_(index);
    }, true /** callToInitialize */);

    this.storeService_.subscribe(StateProperty.RTL_STATE, rtlState => {
      this.onRtlStateUpdate_(rtlState);
    }, true /** callToInitialize */);

    this.storeService_.subscribe(StateProperty.PAGE_HAS_AUDIO_STATE, audio => {
      this.onPageAudioStateUpdate_(audio);
    }, true /** callToInitialize */);
  }

  /**
   * @return {!Element}
   */
  getRoot() {
    return dev().assertElement(this.root_);
  }

  /**
   * @return {!Element}
   */
  getShadowRoot() {
    return dev().assertElement(this.systemLayerEl_);
  }

  /**
   * Reacts to the ad state updates and updates the UI accordingly.
   * @param {boolean} isAd
   * @private
   */
  onAdStateUpdate_(isAd) {
    this.vsync_.mutate(() => {
      isAd ?
        this.getShadowRoot().setAttribute(AD_SHOWING_ATTRIBUTE, '') :
        this.getShadowRoot().removeAttribute(AD_SHOWING_ATTRIBUTE);
    });
  }

  /**
   * Reacts to the bookend state updates and updates the UI accordingly.
   * @param {boolean} isActive
   * @private
   */
  onBookendStateUpdate_(isActive) {
    this.getShadowRoot()
        .classList.toggle('i-amphtml-story-bookend-active', isActive);
  }

  /**
   * Reacts to updates to whether sharing UIs may be shown, and updates the UI
   * accordingly.
   * @param {boolean} canShowSharingUis
   * @private
   */
  onCanShowSharingUisUpdate_(canShowSharingUis) {
    this.vsync_.mutate(() => {
      this.getShadowRoot()
          .classList.toggle('i-amphtml-story-no-sharing', !canShowSharingUis);
    });
  }

  /**
   * Reacts to has audio state updates, displays the audio controls if needed.
   * @param {boolean} hasAudio
   * @private
   */
  onStoryHasAudioStateUpdate_(hasAudio) {
    this.vsync_.mutate(() => {
      this.getShadowRoot().classList.toggle('audio-playing', hasAudio);
    });
  }

  /**
   * Reacts to the presence of audio on a page to determine which audio messages
   * to display.
   * @param {boolean} pageAudio
   * @private
   */
  onPageAudioStateUpdate_(pageAudio) {
    this.vsync_.mutate(() => {
      pageAudio ?
        this.getShadowRoot().setAttribute(HAS_AUDIO_ATTRIBUTE, '') :
        this.getShadowRoot().removeAttribute(HAS_AUDIO_ATTRIBUTE);
    });
  }
  /**
   * Reacts to muted state updates.
   * @param {boolean} isMuted
   * @private
   */
  onMutedStateUpdate_(isMuted) {
    this.vsync_.mutate(() => {
      isMuted ?
        this.getShadowRoot().setAttribute(AUDIO_MUTED_ATTRIBUTE, '') :
        this.getShadowRoot().removeAttribute(AUDIO_MUTED_ATTRIBUTE);
    });
  }

  /**
   * Hides element after elapsed time.
   * @private
   */
  hideAfterTimeout_() {
    if (this.timeoutId_) {
      this.timer_.cancel(this.timeoutId_);
    }
    this.timeoutId_ = this.timer_.delay(() => this.hideInteral_(), hideTimeout);
  }

  /**
   * Hides message.
   * @private
   */
  hideInteral_() {
    if (!this.isBuilt_) {
      return;
    }
    this.vsync_.mutate(() => {
      this.getShadowRoot().setAttribute(MESSAGE_DISPLAY_CLASS, 'noshow');
    });
  }

  /**
   * Reacts to desktop state updates and triggers the desktop UI.
   * @param {!UIType} uiState
   * @private
   */
  onUIStateUpdate_(uiState) {
    if ([UIType.SCROLL, UIType.DESKTOP].includes(uiState)) {
      this.buildSharePill_();
    }

    this.vsync_.mutate(() => {
      uiState === UIType.DESKTOP ?
        this.getShadowRoot().setAttribute('desktop', '') :
        this.getShadowRoot().removeAttribute('desktop');
    });
  }

  /**
   * Reacts to the active page index changing.
   * @param {number} index
   */
  onPageIndexUpdate_(index) {
    this.vsync_.mutate(() => {
      this.getShadowRoot().classList.toggle('first-page-active', index === 0);
    });
  }

  /**
   * Reacts to RTL state updates and triggers the UI for RTL.
   * @param {boolean} rtlState
   * @private
   */
  onRtlStateUpdate_(rtlState) {
    this.vsync_.mutate(() => {
      rtlState ?
        this.getShadowRoot().setAttribute('dir', 'rtl') :
        this.getShadowRoot().removeAttribute('dir');
    });
  }

  /**
   * Handles click events on the mute and unmute buttons.
   * @param {boolean} mute Specifies if the audio is being muted or unmuted.
   * @private
   */
  onAudioIconClick_(mute) {
    this.storeService_.dispatch(Action.TOGGLE_MUTED, mute);
    this.vsync_.mutate(() => {
      this.getShadowRoot().setAttribute(MESSAGE_DISPLAY_CLASS, 'show');
      this.hideAfterTimeout_();
    });
  }

  /**
   * Handles click events on the share button and toggles the share menu.
   * @private
   */
  onShareClick_() {
    const isOpen = this.storeService_.get(StateProperty.SHARE_MENU_STATE);
    this.storeService_.dispatch(Action.TOGGLE_SHARE_MENU, !isOpen);
  }

  /**
   * Handles click events on the info button and toggles the info dialog.
   * @private
   */
  onInfoClick_() {
    const isOpen = this.storeService_.get(StateProperty.INFO_DIALOG_STATE);
    this.storeService_.dispatch(Action.TOGGLE_INFO_DIALOG, !isOpen);
  }

  /**
   * @param {string} pageId The id of the page whose progress should be
   *     changed.
   * @param {number} progress A number from 0.0 to 1.0, representing the
   *     progress of the current page.
   * @public
   */
  updateProgress(pageId, progress) {
    // TODO(newmuis) avoid passing progress logic through system-layer
    this.progressBar_.updateProgress(pageId, progress);
  }

  /**
   * Builds and appends the share pill. Desktop only.
   * @private
   */
  buildSharePill_() {
    if (this.sharePillContainerNode_) {
      return;
    }

    this.sharePillContainerNode_ =
        renderSimpleTemplate(this.win_.document, SHARE_WIDGET_PILL_CONTAINER);

    const shareWidget = new ShareWidget(this.win_, this.parentEl_);

    this.systemLayerEl_.appendChild(this.sharePillContainerNode_);
    this.sharePillContainerNode_
        .querySelector('.i-amphtml-story-share-pill')
        .appendChild(shareWidget.build(getAmpdoc(this.parentEl_)));
    this.getShadowRoot().addEventListener('mouseover', event => {
      const target = dev().assertElement(event.target);

      if (matches(target, `.${SHARE_PILL_CLASS}, .${SHARE_PILL_CLASS} *`)) {
        this.changeMargin_();
      }
    });

    this.getShadowRoot().addEventListener('mouseout', event => {
      const target = dev().assertElement(event.target);

      if (matches(target, `.${SHARE_PILL_CLASS}, .${SHARE_PILL_CLASS} *`)) {
        this.removeExtend_();
      }
    });


  }
  /**
   * Builds and appends the share pill. Desktop only.
   * @private
   */
  changeMargin_() {
    if (this.shareLabelWidth_ == null) {
      const shareList = this.systemLayerEl_
          .querySelector('.i-amphtml-story-share-list');
      const elem = this.systemLayerEl_
          .querySelector('.i-amphtml-story-share-pill-label');
      const style = this.win_.getComputedStyle(elem);
      const width = elem.offsetWidth - parseFloat(style.paddingLeft) -
        parseFloat(style.paddingRight) - parseFloat(style.borderLeftWidth) -
          parseFloat(style.borderRightWidth);
      this.shareLabelWidth_ = width;
      const margin = width + 20;
      if(this.storeService_.get(StateProperty.RTL_STATE)){
        setImportantStyles(shareList, {'margin-left': px(margin)});
      } else {
        setImportantStyles(shareList, {'margin-right': px(margin)});
      }      
    }

    const background = this.systemLayerEl_
        .querySelector('.i-amphtml-story-share-pill-background');
    setImportantStyles(background, {
      'width': 'calc(100% - 32px)',
      'max-width': px(800),
    });

  }

  /**
   * Shortens the length of share pill to be just long enough to encapsulate the
   * share pill label.
   */
  removeExtend_() {
    const background = this.systemLayerEl_
        .querySelector('.i-amphtml-story-share-pill-background');
    setImportantStyles(background, {'width': px(this.shareLabelWidth_)});
  }

  /**
   * @param {!./logging.AmpStoryLogEntryDef} logEntry
   * @private
   */
  logInternal_(logEntry) {
    this.developerButtons_.log(logEntry);
    this.developerLog_.log(logEntry);
  }

  /**
   * Logs an array of entries to the developer logs.
   * @param {!Array<!./logging.AmpStoryLogEntryDef>} logEntries
   */
  logAll(logEntries) {
    if (!getMode().development) {
      return;
    }

    this.vsync_.mutate(() => {
      logEntries.forEach(logEntry => this.logInternal_(logEntry));
    });
  }

  /**
   * Logs a single entry to the developer logs.
   * @param {!./logging.AmpStoryLogEntryDef} logEntry
   */
  log(logEntry) {
    if (!getMode().development) {
      return;
    }

    this.logInternal_(logEntry);
  }

  /**
   * Clears any state held by the developer log or buttons.
   */
  resetDeveloperLogs() {
    if (!getMode().development) {
      return;
    }

    this.developerButtons_.clear();
    this.developerLog_.clear();
  }

  /**
   * Sets the string providing context for the developer logs window.  This is
   * often the name or ID of the element that all logs are for (e.g. the page).
   * @param {string} contextString
   */
  setDeveloperLogContextString(contextString) {
    if (!getMode().development) {
      return;
    }

    this.developerLog_.setContextString(contextString);
  }

  /**
   * Hides the developer log in the UI.
   */
  hideDeveloperLog() {
    if (!getMode().development) {
      return;
    }

    this.developerLog_.hide();
  }
}<|MERGE_RESOLUTION|>--- conflicted
+++ resolved
@@ -244,13 +244,11 @@
     /** @const @private {!../../../src/service/timer-impl.Timer} */
     this.timer_ = Services.timerFor(this.win_);
 
-<<<<<<< HEAD
+    /** @private {?number} */
     this.shareLabelWidth_ = null;
 
-=======
     /** @private {?number|?string} */
     this.timeoutId_ = null;
->>>>>>> dce61786
   }
 
   /**
