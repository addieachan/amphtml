--- conflicted
+++ resolved
@@ -4504,11 +4504,7 @@
   # https://www.ampproject.org/docs/reference/components/amp-fx-collection
   attrs: {
     name: "amp-fx"
-<<<<<<< HEAD
-    value_regex_casei: "(fade-in|fly-in-bottom|parallax)"
-=======
-    value_regex_casei: "(fade-in|fade-in-scroll|parallax)"
->>>>>>> 7403fbd2
+    value_regex_casei: "(fade-in|fade-in-scroll|fly-in-bottom|parallax)"
     requires_extension: "amp-fx-collection"
   }
   # amp-subscriptions specific attributes, see
